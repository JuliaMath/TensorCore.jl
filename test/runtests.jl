--- conflicted
+++ resolved
@@ -70,7 +70,6 @@
     @test w ⊗ v == reshape(kron(v,w), (length(w), length(v)))
 end
 
-<<<<<<< HEAD
 @testset "arrays of arrays" begin
     @testset "pseudo-complex" begin
 
@@ -179,7 +178,7 @@
     end
 
 end
-=======
+
 @testset "boxdot" begin
 
     # Matrices and vectors
@@ -297,5 +296,4 @@
     @test TensorCore._adjoint(E3 ⊗ F4) == TensorCore._adjoint(F4) ⊗ TensorCore._adjoint(E3)
     @test TensorCore._adjoint(E3 ⊡ F4) == TensorCore._adjoint(F4) ⊡ TensorCore._adjoint(E3)
     @test TensorCore._adjoint(M3 ⊡ TensorCore._adjoint(M3)) ≈ M3 ⊡ TensorCore._adjoint(M3)
-end
->>>>>>> 632851b1
+end